--- conflicted
+++ resolved
@@ -16,16 +16,8 @@
 from bleak.__version__ import __version__  # noqa
 from bleak.exc import BleakError
 
-
 _on_rtd = os.environ.get("READTHEDOCS") == "True"
-<<<<<<< HEAD
-if os.environ.get("P4A_BOOTSTRAP") is not None:
-    _system = "Python4Android"
-else:
-    _system = platform.system()
-=======
 _on_ci = "CI" in os.environ
->>>>>>> 164ee2e5
 
 _logger = logging.getLogger(__name__)
 _logger.addHandler(logging.NullHandler())
@@ -37,15 +29,17 @@
     _logger.addHandler(handler)
     _logger.setLevel(logging.DEBUG)
 
-<<<<<<< HEAD
-if _system == "Linux":
-    if not _on_rtd:
-=======
 if _on_rtd:
     pass
+elif os.environ.get("P4A_BOOTSTRAP") is not None:
+    from bleak.backends.p4android.scanner import (
+        BleakScannerP4Android as BleakScanner,
+    )  # noqa: F401
+    from bleak.backends.p4android.client import (
+        BleakClientP4Android as BleakClient,
+    )  # noqa: F401
 elif platform.system() == "Linux":
     if not _on_ci:
->>>>>>> 164ee2e5
         # TODO: Check if BlueZ version 5.43 is sufficient.
         p = subprocess.Popen(["bluetoothctl", "--version"], stdout=subprocess.PIPE)
         out, _ = p.communicate()
@@ -65,14 +59,7 @@
     from bleak.backends.bluezdbus.client import (
         BleakClientBlueZDBus as BleakClient,
     )  # noqa: F401
-elif _system == "Python4Android":
-    from bleak.backends.p4android.scanner import (
-        BleakScannerP4Android as BleakScanner,
-    )  # noqa: F401
-    from bleak.backends.p4android.client import (
-        BleakClientP4Android as BleakClient,
-    )  # noqa: F401
-elif _system == "Darwin":
+elif platform.system() == "Darwin":
     try:
         from CoreBluetooth import CBPeripheral  # noqa: F401
     except Exception as ex:
@@ -85,7 +72,7 @@
         BleakClientCoreBluetooth as BleakClient,
     )  # noqa: F401
 
-elif _system == "Windows":
+elif platform.system() == "Windows":
     # Requires Windows 10 Creators update at least, i.e. Window 10.0.16299
     _vtup = platform.win32_ver()[1].split(".")
     if int(_vtup[0]) != 10:
@@ -108,7 +95,7 @@
     )  # noqa: F401
 
 else:
-    raise BleakError(f"Unsupported platform: {_system}")
+    raise BleakError(f"Unsupported platform: {platform.system()}")
 
 # for backward compatibility
 if not _on_rtd:
