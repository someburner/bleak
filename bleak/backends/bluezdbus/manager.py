--- conflicted
+++ resolved
@@ -30,11 +30,7 @@
 from . import defs
 from .advertisement_monitor import AdvertisementMonitor, OrPatternLike
 from .characteristic import BleakGATTCharacteristicBlueZDBus
-<<<<<<< HEAD
-from .defs import Device1, GattCharacteristic1
-=======
 from .defs import Device1, GattService1, GattCharacteristic1, GattDescriptor1
->>>>>>> dbb716f8
 from .descriptor import BleakGATTDescriptorBlueZDBus
 from .service import BleakGATTServiceBlueZDBus
 from .signals import MatchRules, add_match
@@ -488,10 +484,6 @@
                 char_props = cast(
                     GattCharacteristic1,
                     self._properties[char_path][defs.GATT_CHARACTERISTIC_INTERFACE],
-                )
-
-                char_props = cast(
-                    GattCharacteristic1, char_ifaces[defs.GATT_CHARACTERISTIC_INTERFACE]
                 )
 
                 char = BleakGATTCharacteristicBlueZDBus(
